--- conflicted
+++ resolved
@@ -21,11 +21,7 @@
   <parent>
     <artifactId>biomedicus</artifactId>
     <groupId>edu.umn.biomedicus</groupId>
-<<<<<<< HEAD
     <version>2.0.0-SNAPSHOT</version>
-=======
-    <version>1.8.4</version>
->>>>>>> 37fd4e71
   </parent>
   <modelVersion>4.0.0</modelVersion>
 
@@ -90,4 +86,5 @@
       <version>42.1.4.jre7</version>
     </dependency>
   </dependencies>
+
 </project>