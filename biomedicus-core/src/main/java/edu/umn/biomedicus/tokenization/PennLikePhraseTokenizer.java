/*
 * Copyright (c) 2018 Regents of the University of Minnesota.
 *
 * Licensed under the Apache License, Version 2.0 (the "License");
 * you may not use this file except in compliance with the License.
 * You may obtain a copy of the License at
 *
 *     http://www.apache.org/licenses/LICENSE-2.0
 *
 * Unless required by applicable law or agreed to in writing, software
 * distributed under the License is distributed on an "AS IS" BASIS,
 * WITHOUT WARRANTIES OR CONDITIONS OF ANY KIND, either express or implied.
 * See the License for the specific language governing permissions and
 * limitations under the License.
 */

package edu.umn.biomedicus.tokenization;

import edu.umn.biomedicus.measures.UnitRecognizer;
import edu.umn.nlpengine.Span;
import java.io.IOException;
import java.util.LinkedList;
import java.util.regex.Matcher;
import java.util.regex.Pattern;
import java.util.stream.Stream;
import java.util.stream.Stream.Builder;

public final class PennLikePhraseTokenizer {

  /**
   * Any sequence of 1 or more character that are not unicode whitespace.
   */
  private static final Pattern WORDS = Pattern.compile("[^\\p{Z}\\p{C}]+");

  private static final Pattern TRAILING_PERIOD = Pattern.compile("\\.$");

  /**
   * Break on any symbol punctuation unless it is a . or a comma with a number or symbol on either
   * side.
   */
  private static final Pattern MID_BREAKS = Pattern.compile(
      "[\\p{S}\\p{P}&&[^.,'’]]|^'|^,|^’|(?<=[^\\p{N}]),(?=[^\\p{N}])|(?<=[^\\p{N}]),(?=[\\p{N}])|(?<=[\\p{N}]),(?=[^\\p{N}])"
  );

  /**
   * Break possessives and contractions ', 's, n't, 'll, 've, 're in both uppercase and lowercase
   * forms. Break the unicode Pe (close brackets) and Pf (final quotation). Break all unicode
   * punctuation (P) except period. Break the unicode currency symbols Sc.
   */
  private static final Pattern END_BREAKS = Pattern.compile(
      "(?<=(('[SsDdMm])|(n't)|(N'T)|('ll)|('LL)|('ve)|('VE)|('re)|('RE)|[\\p{S}\\p{P}&&[^.]]))$"
  );



  private static final Pattern NUMBER_WORD = Pattern.compile(".*?[0-9.xX]++(?<suffix>[\\p{Alpha}]++)$");

  private static final Pattern NUMBER_X = Pattern.compile(".*?[0-9.]++([xX][0-9.]++)+$");

  private static final Pattern X = Pattern.compile("[xX]");

  private static final UnitRecognizer RECOGNIZER;

  static {
    try {
      RECOGNIZER = UnitRecognizer.createFactory().create();
    } catch (IOException e) {
      throw new RuntimeException(e);
    }
  }

  private final CharSequence sentenceText;


  PennLikePhraseTokenizer(CharSequence sentenceText) {
    this.sentenceText = sentenceText;

  }

  public static Stream<Span> tokenizeSentence(CharSequence sentenceText) {
    PennLikePhraseTokenizer sentenceTokenizer = new PennLikePhraseTokenizer(sentenceText);

    return sentenceTokenizer.startStreamWithWords()
        .flatMap(sentenceTokenizer::splitTrailingPeriod)
        .flatMap(sentenceTokenizer::splitWordByMiddleBreaks)
        .flatMap(sentenceTokenizer::splitWordByEndBreaks)
        .flatMap(sentenceTokenizer::splitUnitsOffTheEnd)
        .flatMap(sentenceTokenizer::splitNumbersByX)
        .map(TokenCandidate::toSpan);
  }

  public static Stream<Span> tokenizePhrase(CharSequence phraseText) {
    PennLikePhraseTokenizer tokenizer = new PennLikePhraseTokenizer(phraseText);

    return tokenizer.startStreamWithWords()
        .flatMap(tokenizer::splitWordByMiddleBreaks)
        .flatMap(tokenizer::splitWordByEndBreaks)
        .flatMap(tokenizer::splitUnitsOffTheEnd)
        .flatMap(tokenizer::splitNumbersByX)
        .map(TokenCandidate::toSpan);
  }

  Stream<TokenCandidate> startStreamWithWords() {
    Stream.Builder<TokenCandidate> builder = Stream.builder();

    Matcher characters = WORDS.matcher(sentenceText);
    int last = -1;
    while (characters.find()) {
      last = characters.end();
    }

    if (last == -1) {
      return Stream.empty();
    }

    Matcher words = WORDS.matcher(sentenceText);
    while (words.find()) {
      int start = words.start();
      int end = words.end();
      boolean isLast = end == last;
      TokenCandidate tokenCandidate = new TokenCandidate(start, end, isLast);
      builder.add(tokenCandidate);
    }
    return builder.build();
  }

  Stream<TokenCandidate> splitTrailingPeriod(TokenCandidate tokenCandidate) {
    if (!tokenCandidate.isLast()) {
      return Stream.of(tokenCandidate);
    } else {
      Matcher matcher = TRAILING_PERIOD.matcher(tokenCandidate.coveredText(sentenceText));
      if (matcher.find()) {
        return Stream
            .of(new TokenCandidate(tokenCandidate.normalize(new Span(0, matcher.start())),
                    false),
                new TokenCandidate(
                    tokenCandidate.normalize(new Span(matcher.start(), matcher.end())), true));
      } else {
        return Stream.of(tokenCandidate);
      }
    }
  }

  Stream<TokenCandidate> splitWordByMiddleBreaks(TokenCandidate tokenCandidate) {
    CharSequence tokenText = tokenCandidate.coveredText(sentenceText);

    Stream.Builder<TokenCandidate> builder = Stream.builder();

    Matcher midBreaksMatcher = MID_BREAKS.matcher(tokenText);
    if (midBreaksMatcher.find()) {
      int begin = midBreaksMatcher.start();
      int end = midBreaksMatcher.end();

      Span beginSplit = tokenCandidate.normalize(new Span(0, begin));
      if (beginSplit.length() > 0) {
        builder.add(new TokenCandidate(beginSplit, false));
      }

      Span matchedSplit = tokenCandidate.normalize(new Span(begin, end));
      builder.add(new TokenCandidate(matchedSplit, false));

      while (midBreaksMatcher.find()) {
        begin = midBreaksMatcher.start();
        Span beforeSplit = tokenCandidate.normalize(new Span(end, begin));
        if (beforeSplit.length() > 0) {
          builder.add(new TokenCandidate(beforeSplit, false));
        }

        end = midBreaksMatcher.end();
        matchedSplit = tokenCandidate.normalize(new Span(begin, end));
        if (matchedSplit.length() > 0) {
          builder.add(new TokenCandidate(matchedSplit, false));
        }
      }
      Span lastSplit = tokenCandidate.normalize(new Span(end, tokenText.length()));
      if (lastSplit.length() > 0) {
        builder.add(new TokenCandidate(lastSplit, tokenCandidate.isLast()));
      }
    } else {
      builder.add(tokenCandidate);
    }
    return builder.build();
  }

  Stream<TokenCandidate> splitWordByEndBreaks(TokenCandidate tokenCandidate) {
    LinkedList<TokenCandidate> candidates = new LinkedList<>();

    while (true) {
      CharSequence tokenText = tokenCandidate.coveredText(sentenceText);
      Matcher endBreaksMatcher = END_BREAKS.matcher(tokenText);
      if (endBreaksMatcher.find()) {
        int start = endBreaksMatcher.start(1);
        Span rest = tokenCandidate.normalize(new Span(0, start));
        Span endSplit = tokenCandidate.normalize(new Span(start, endBreaksMatcher.end()));
        candidates.addFirst(new TokenCandidate(endSplit, tokenCandidate.isLast()));
        tokenCandidate = new TokenCandidate(rest, false);
      } else {
        if (tokenCandidate.getStartIndex() != tokenCandidate.getEndIndex()) {
          candidates.addFirst(tokenCandidate);
        }
        return candidates.stream();
      }
    }
  }

  Stream<TokenCandidate> splitUnitsOffTheEnd(TokenCandidate tokenCandidate) {
    CharSequence tokenText = tokenCandidate.coveredText(sentenceText);
    Matcher matcher = NUMBER_WORD.matcher(tokenText);
    if (matcher.matches()) {
      String suffix = matcher.group("suffix");
      if (suffix != null && RECOGNIZER.isUnitOfMeasureWord(suffix)) {
        int numBegin = tokenCandidate.getStartIndex();
        int numEnd = tokenCandidate.getEndIndex() - suffix.length();
        return Stream.of(new TokenCandidate(numBegin, numEnd, false),
            new TokenCandidate(numEnd, tokenCandidate.getEndIndex(), tokenCandidate.isLast()));
      }
    }
    return Stream.of(tokenCandidate);
  }
<<<<<<< HEAD
=======

  Stream<TokenCandidate> splitNumbersByX(TokenCandidate tokenCandidate) {
    CharSequence tokenText = tokenCandidate.getCovered(sentenceText);
    Matcher matcher = NUMBER_X.matcher(tokenText);
    if (matcher.matches()) {
      int begin = tokenCandidate.begin;
      int prev = tokenCandidate.begin;
      Builder<TokenCandidate> builder = Stream.builder();
      Matcher xMatcher = X.matcher(tokenText);
      while (xMatcher.find()) {
        builder.add(new TokenCandidate(prev, begin + xMatcher.start(), false));
        prev = begin + xMatcher.end();
        builder.add(new TokenCandidate(begin + xMatcher.start(), prev, false));
      }
      builder.add(new TokenCandidate(prev, tokenCandidate.end, tokenCandidate.isLast));
      return builder.build();
    }
    return Stream.of(tokenCandidate);
  }

  class TokenCandidate implements TextLocation {

    private final int begin;
    private final int end;
    private final boolean isLast;

    TokenCandidate(Span span, boolean isLast) {
      begin = span.getBegin();
      end = span.getEnd();
      this.isLast = isLast;
    }

    TokenCandidate(int begin, int end, boolean isLast) {
      this.begin = begin;
      this.end = end;
      this.isLast = isLast;
    }

    @Override
    public int getBegin() {
      return begin;
    }

    @Override
    public int getEnd() {
      return end;
    }

    public boolean isLast() {
      return isLast;
    }
  }
>>>>>>> 9a31a78a
}<|MERGE_RESOLUTION|>--- conflicted
+++ resolved
@@ -1,5 +1,5 @@
 /*
- * Copyright (c) 2018 Regents of the University of Minnesota.
+ * Copyright (c) 2017 Regents of the University of Minnesota.
  *
  * Licensed under the Apache License, Version 2.0 (the "License");
  * you may not use this file except in compliance with the License.
@@ -217,15 +217,13 @@
     }
     return Stream.of(tokenCandidate);
   }
-<<<<<<< HEAD
-=======
 
   Stream<TokenCandidate> splitNumbersByX(TokenCandidate tokenCandidate) {
-    CharSequence tokenText = tokenCandidate.getCovered(sentenceText);
+    CharSequence tokenText = tokenCandidate.coveredText(sentenceText);
     Matcher matcher = NUMBER_X.matcher(tokenText);
     if (matcher.matches()) {
-      int begin = tokenCandidate.begin;
-      int prev = tokenCandidate.begin;
+      int begin = tokenCandidate.getStartIndex();
+      int prev = begin;
       Builder<TokenCandidate> builder = Stream.builder();
       Matcher xMatcher = X.matcher(tokenText);
       while (xMatcher.find()) {
@@ -233,43 +231,10 @@
         prev = begin + xMatcher.end();
         builder.add(new TokenCandidate(begin + xMatcher.start(), prev, false));
       }
-      builder.add(new TokenCandidate(prev, tokenCandidate.end, tokenCandidate.isLast));
+      builder.add(new TokenCandidate(prev, tokenCandidate.getEndIndex(),
+          tokenCandidate.isLast()));
       return builder.build();
     }
     return Stream.of(tokenCandidate);
   }
-
-  class TokenCandidate implements TextLocation {
-
-    private final int begin;
-    private final int end;
-    private final boolean isLast;
-
-    TokenCandidate(Span span, boolean isLast) {
-      begin = span.getBegin();
-      end = span.getEnd();
-      this.isLast = isLast;
-    }
-
-    TokenCandidate(int begin, int end, boolean isLast) {
-      this.begin = begin;
-      this.end = end;
-      this.isLast = isLast;
-    }
-
-    @Override
-    public int getBegin() {
-      return begin;
-    }
-
-    @Override
-    public int getEnd() {
-      return end;
-    }
-
-    public boolean isLast() {
-      return isLast;
-    }
-  }
->>>>>>> 9a31a78a
 }